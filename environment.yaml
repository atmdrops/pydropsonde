name: pydropsonde_env
channels:
  - conda-forge
dependencies:
  - python=3.12
  - bottleneck
  - ca-certificates
  - certifi
  - ipykernel
  - ipython
  - metpy
  - myst-parser
  - nbsphinx
  - netcdf4
  - numpy
  - openssl
  - pre-commit
  - pytest
  - sphinx
  - sphinx-autobuild
  - xarray
  - pip
  - pip:
<<<<<<< HEAD
    - tqdm
=======
    - typhon
>>>>>>> 19d922d4
    - sphinx-autodoc2
    - sphinx-book-theme
    - sphinx-last-updated-by-git
    - -e .<|MERGE_RESOLUTION|>--- conflicted
+++ resolved
@@ -21,11 +21,8 @@
   - xarray
   - pip
   - pip:
-<<<<<<< HEAD
     - tqdm
-=======
     - typhon
->>>>>>> 19d922d4
     - sphinx-autodoc2
     - sphinx-book-theme
     - sphinx-last-updated-by-git
